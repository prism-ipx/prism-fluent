import CodableKit
// MARK: Equality

/// Comparisons that require an equatable value.
public enum EqualityComparison {
    case equals
    case notEquals
}

extension Encodable {
    /// Null
    public static var null: Optional<Self> {
        return nil
    }
}

/// MARK: .equals

/// Model.field == value
<<<<<<< HEAD
public func == <Model, Value>(lhs: KeyPath<Model, Value>, rhs: Value) -> ModelFilterMethod<Model>
    where Model: Fluent.Model, Value: Encodable & Equatable
=======
public func == <Model, Value>(lhs: ReferenceWritableKeyPath<Model, Value>, rhs: Value) -> ModelFilterMethod<Model>
    where Model: Fluent.Model, Value: Encodable & Equatable & KeyStringDecodable
>>>>>>> 1c94ae20
{
    return ModelFilterMethod<Model>(
        method: .compare(lhs.makeQueryField(), .equality(.equals), .value(rhs))
    )
}

/// Model.field? == value
<<<<<<< HEAD
public func == <Model, Value>(lhs: KeyPath<Model, Value?>, rhs: Value) -> ModelFilterMethod<Model>
    where Model: Fluent.Model, Value: Encodable & Equatable
=======
public func == <Model, Value>(lhs: ReferenceWritableKeyPath<Model, Value?>, rhs: Value) -> ModelFilterMethod<Model>
    where Model: Fluent.Model, Value: Encodable & Equatable & KeyStringDecodable
>>>>>>> 1c94ae20
{
    return ModelFilterMethod<Model>(
        method: .compare(lhs.makeQueryField(), .equality(.equals), .value(rhs))
    )
}

/// MARK: .notEquals

/// Model.field != value
<<<<<<< HEAD
public func != <Model, Value>(lhs: KeyPath<Model, Value>, rhs: Value) -> ModelFilterMethod<Model>
    where Model: Fluent.Model, Value: Encodable & Equatable
=======
public func != <Model, Value>(lhs: ReferenceWritableKeyPath<Model, Value>, rhs: Value) -> ModelFilterMethod<Model>
    where Model: Fluent.Model, Value: Encodable & Equatable & KeyStringDecodable
>>>>>>> 1c94ae20
{
    return ModelFilterMethod<Model>(
        method: .compare(lhs.makeQueryField(), .equality(.notEquals), .value(rhs))
    )
}

// MARK: Sequence

/// Comparisons that require a sequence value.
public enum SequenceComparison {
    case hasSuffix
    case hasPrefix
    case contains
}

/// .greaterThan

/// Model.field ~= value
infix operator ~=
public func ~= <Model, Value>(
    lhs: ReferenceWritableKeyPath<Model, Value>,
    rhs: Value
) -> ModelFilterMethod<Model>
    where Model: Fluent.Model, Value: Encodable & Equatable & KeyStringDecodable
{
    return ModelFilterMethod<Model>(
        method: .compare(lhs.makeQueryField(), .sequence(.hasSuffix), .value(rhs))
    )
}

/// Model.field =~ value
infix operator =~
public func =~ <Model, Value>(lhs: ReferenceWritableKeyPath<Model, Value>, rhs: Value) -> ModelFilterMethod<Model>
    where Model: Fluent.Model, Value: Encodable & Equatable & KeyStringDecodable
{
    return ModelFilterMethod<Model>(
        method: .compare(lhs.makeQueryField(), .sequence(.hasPrefix), .value(rhs))
    )
}

/// Model.field ~~ value
infix operator ~~
public func ~~ <Model, Value>(lhs: ReferenceWritableKeyPath<Model, Value>, rhs: Value) -> ModelFilterMethod<Model>
    where Model: Fluent.Model, Value: Encodable & Equatable, Value: KeyStringDecodable
{
    return ModelFilterMethod<Model>(
        method: .compare(lhs.makeQueryField(), .sequence(.contains), .value(rhs))
    )
}

// MARK: Ordered

/// Comparisons that require an ordered value.
public enum OrderedComparison {
    case greaterThan
    case lessThan
    case greaterThanOrEquals
    case lessThanOrEquals
}

/// .greaterThan

/// Model.field > value
public func > <Model, Value>(lhs: ReferenceWritableKeyPath<Model, Value>, rhs: Value) -> ModelFilterMethod<Model>
    where Model: Fluent.Model, Value: Encodable & Equatable & KeyStringDecodable
{
    return ModelFilterMethod<Model>(
        method: .compare(lhs.makeQueryField(), .order(.greaterThan), .value(rhs))
    )
}

/// .lessThan

/// Model.field > value
public func < <Model, Value>(lhs: ReferenceWritableKeyPath<Model, Value>, rhs: Value) -> ModelFilterMethod<Model>
    where Model: Fluent.Model, Value: Encodable & Equatable & KeyStringDecodable
{
    return ModelFilterMethod<Model>(
        method: .compare(lhs.makeQueryField(), .order(.lessThan), .value(rhs))
    )
}

/// .greaterThanOrEquals

/// Model.field >= value
public func >= <Model, Value>(lhs: ReferenceWritableKeyPath<Model, Value>, rhs: Value) throws -> ModelFilterMethod<Model>
    where Model: Fluent.Model, Value: Encodable & Equatable & KeyStringDecodable
{
    return ModelFilterMethod<Model>(
        method: .compare(lhs.makeQueryField(), .order(.greaterThanOrEquals), .value(rhs))
    )
}

/// .lessThanOrEquals

/// Model.field <= value
public func <= <Model, Value>(lhs: ReferenceWritableKeyPath<Model, Value>, rhs: Value) -> ModelFilterMethod<Model>
    where Model: Fluent.Model, Value: Encodable & Equatable & KeyStringDecodable
{
    return ModelFilterMethod<Model>(
        method: .compare(lhs.makeQueryField(), .order(.lessThanOrEquals), .value(rhs))
    )
}<|MERGE_RESOLUTION|>--- conflicted
+++ resolved
@@ -17,13 +17,8 @@
 /// MARK: .equals
 
 /// Model.field == value
-<<<<<<< HEAD
 public func == <Model, Value>(lhs: KeyPath<Model, Value>, rhs: Value) -> ModelFilterMethod<Model>
-    where Model: Fluent.Model, Value: Encodable & Equatable
-=======
-public func == <Model, Value>(lhs: ReferenceWritableKeyPath<Model, Value>, rhs: Value) -> ModelFilterMethod<Model>
     where Model: Fluent.Model, Value: Encodable & Equatable & KeyStringDecodable
->>>>>>> 1c94ae20
 {
     return ModelFilterMethod<Model>(
         method: .compare(lhs.makeQueryField(), .equality(.equals), .value(rhs))
@@ -31,13 +26,8 @@
 }
 
 /// Model.field? == value
-<<<<<<< HEAD
 public func == <Model, Value>(lhs: KeyPath<Model, Value?>, rhs: Value) -> ModelFilterMethod<Model>
-    where Model: Fluent.Model, Value: Encodable & Equatable
-=======
-public func == <Model, Value>(lhs: ReferenceWritableKeyPath<Model, Value?>, rhs: Value) -> ModelFilterMethod<Model>
     where Model: Fluent.Model, Value: Encodable & Equatable & KeyStringDecodable
->>>>>>> 1c94ae20
 {
     return ModelFilterMethod<Model>(
         method: .compare(lhs.makeQueryField(), .equality(.equals), .value(rhs))
@@ -47,13 +37,8 @@
 /// MARK: .notEquals
 
 /// Model.field != value
-<<<<<<< HEAD
 public func != <Model, Value>(lhs: KeyPath<Model, Value>, rhs: Value) -> ModelFilterMethod<Model>
-    where Model: Fluent.Model, Value: Encodable & Equatable
-=======
-public func != <Model, Value>(lhs: ReferenceWritableKeyPath<Model, Value>, rhs: Value) -> ModelFilterMethod<Model>
     where Model: Fluent.Model, Value: Encodable & Equatable & KeyStringDecodable
->>>>>>> 1c94ae20
 {
     return ModelFilterMethod<Model>(
         method: .compare(lhs.makeQueryField(), .equality(.notEquals), .value(rhs))
