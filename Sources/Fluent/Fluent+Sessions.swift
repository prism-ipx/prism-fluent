import Vapor
<<<<<<< HEAD
import FluentPostgresDriver
=======
import FluentKit
>>>>>>> 892bfeec

extension Application.Fluent {
    public var sessions: Sessions {
        .init(fluent: self)
    }

    public struct Sessions {
        let fluent: Application.Fluent
    }
}

public protocol ModelSessionAuthenticatable: Model, SessionAuthenticatable
    where Self.SessionID == Self.IDValue
{ }

extension ModelSessionAuthenticatable {
    public var sessionID: SessionID {
        guard let id = self.id else {
            fatalError("Cannot persist unsaved model to session.")
        }
        return id
    }
}

extension Model where Self: SessionAuthenticatable, Self.SessionID == Self.IDValue {
    public static func sessionAuthenticator(
        _ databaseID: DatabaseID? = nil
    ) -> Authenticator {
        DatabaseSessionAuthenticator<Self>(databaseID: databaseID)
    }
}

extension Application.Fluent.Sessions {
    public func driver(_ databaseID: DatabaseID? = nil) -> SessionDriver {
        DatabaseSessions(databaseID: databaseID)
    }
}

extension Application.Sessions.Provider {
    public static var fluent: Self {
        return .fluent(nil)
    }

    public static func fluent(_ databaseID: DatabaseID?) -> Self {
        .init {
            $0.sessions.use { $0.fluent.sessions.driver(databaseID) }
        }
    }
}

private struct DatabaseSessions: SessionDriver {
    let databaseID: DatabaseID?

    init(databaseID: DatabaseID? = nil) {
        self.databaseID = databaseID
    }

    func createSession(_ data: SessionData, for request: Request) -> EventLoopFuture<SessionID> {
        let id = self.generateID()
        return SessionRecord(key: id, data: data)
            .create(on: request.db(self.databaseID))
            .map { id }
    }

    func readSession(_ sessionID: SessionID, for request: Request) -> EventLoopFuture<SessionData?> {
        SessionRecord.query(on: request.db(self.databaseID))
            .filter(\.$key == sessionID)
            .first()
            .map { $0?.data }
    }

    func updateSession(_ sessionID: SessionID, to data: SessionData, for request: Request) -> EventLoopFuture<SessionID> {
        SessionRecord.query(on: request.db(self.databaseID))
            .filter(\.$key == sessionID)
            .set(\.$data, to: data)
            .update()
            .map { sessionID }
    }

    func deleteSession(_ sessionID: SessionID, for request: Request) -> EventLoopFuture<Void> {
        SessionRecord.query(on: request.db(self.databaseID))
            .filter(\.$key == sessionID)
            .delete()
    }

    private func generateID() -> SessionID {
        var bytes = Data()
        for _ in 0..<32 {
            bytes.append(.random(in: .min ..< .max))
        }
        return .init(string: bytes.base64EncodedString())
    }
}

private struct DatabaseSessionAuthenticator<User>: SessionAuthenticator
    where User: SessionAuthenticatable, User: Model, User.SessionID == User.IDValue
{
    let databaseID: DatabaseID?

    func authenticate(sessionID: User.SessionID, for request: Request) -> EventLoopFuture<Void> {
        User.find(sessionID, on: request.db(self.databaseID)).map {
            if let user = $0 {
                request.auth.login(user)
            }
        }
    }
}

public final class SessionRecord: Model {
    public static let schema = "websession"

    struct Create: Migration {
      func prepare(on database: Database) -> EventLoopFuture<Void> {
        return
          database.schema("websession")
                .id()
                .field("key", .string, .required)
                .field("data", .json, .required)
                .field("clientip", .string)
                .field("created", .datetime, .required, .custom("DEFAULT now()"))
                .field("modified", .datetime, .required, .custom("DEFAULT now()"))
                .unique(on: "key")
                .create().flatMap {
              let sql = database as! SQLDatabase
              // Create the modified update function
              _ = sql.raw(SQLQueryString("CREATE OR REPLACE FUNCTION update_modified_column() " +
                                        "RETURNS TRIGGER AS $$ " +
                                        "BEGIN " +
                                        "   IF row(NEW.*) IS DISTINCT FROM row(OLD.*) THEN " +
                                        "      NEW.modified = now(); " +
                                        "      RETURN NEW; " +
                                        "   ELSE " +
                                        "      RETURN OLD; " +
                                        "   END IF; " +
                                        "END; " +
                                        "$$ language 'plpgsql';")).run()

              // Create the modified update trigger
              _ = sql.raw(SQLQueryString("CREATE TRIGGER session_modified_timestamp_update " +
                                        "BEFORE UPDATE " +
                                        "ON websession " +
                                        "FOR EACH ROW " +
                                        "EXECUTE PROCEDURE update_modified_column();")).run()

              _ = sql.raw(SQLQueryString("COMMENT ON TABLE public.\"websession\" IS 'Active Web Session'.;")).run()
              _ = sql.raw(SQLQueryString("COMMENT ON COLUMN public.\"websession\".id IS 'Unique key for the record.';")).run()
              _ = sql.raw(SQLQueryString("COMMENT ON COLUMN public.\"websession\".key IS 'Unique identifier to the users session.';")).run()
              _ = sql.raw(SQLQueryString("COMMENT ON COLUMN public.\"websession\".data IS 'Session specific data';")).run()
              _ = sql.raw(SQLQueryString("COMMENT ON COLUMN public.\"websession\".clientip IS 'Client''s IP address';")).run()
              _ = sql.raw(SQLQueryString("COMMENT ON COLUMN public.\"websession\".created IS 'When the session row was created';")).run()
              return sql.raw(SQLQueryString("COMMENT ON COLUMN public.\"websession\".modified IS 'The last time the session row was updated';")).run()
            }
        }

    // Undo the change made in `prepare`, if possible.
    func revert(on database: Database) -> EventLoopFuture<Void> {
      return
        database.schema(SessionRecord.schema).delete()
    }
   }

    public static var migration: Migration {
        Create()
    }

    @ID(key: .id)
    public var id: UUID?

    @Field(key: "key")
    public var key: SessionID

    @Field(key: "data")
    public var data: SessionData

    @OptionalField(key: "clientip")
    var clientip: String?

    @OptionalField(key: "created")
    var created: Date?

    @OptionalField(key: "modified")
    var modified: Date?

    public init() { }

    public init(id: UUID? = nil, key: SessionID, data: SessionData) {
        self.id = id
        self.key = key
        self.data = data
    }
}<|MERGE_RESOLUTION|>--- conflicted
+++ resolved
@@ -1,9 +1,6 @@
 import Vapor
-<<<<<<< HEAD
 import FluentPostgresDriver
-=======
 import FluentKit
->>>>>>> 892bfeec
 
 extension Application.Fluent {
     public var sessions: Sessions {
